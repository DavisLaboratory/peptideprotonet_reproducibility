import logging

from typing import Tuple, Dict

import numpy as np
import pandas as pd
import torch
from sklearn.preprocessing import StandardScaler
from pynndescent import NNDescent
from scipy.special import softmax

from ._module import Encoder

logger = logging.getLogger(__name__)


class Peptideprotonet:
    def __init__(self, device: str = None, dir_path: str = None):
        super().__init__()

        self._features = [
            "Charge",
            "Mass",
            "m/z",
            "Retention time",
            "Retention length",
            "Ion mobility index",
            "Ion mobility length",
            "Number of isotopic peaks",
        ]

        if device is None:
            device = "cuda:0" if torch.cuda.is_available() else "cpu"

        self.device = torch.device(device)

        self.module = Encoder()

        if dir_path:
            self.module.load_state_dict(
                torch.load(dir_path, map_location=torch.device("cpu"))
            )

        self.module.to(device)
        self.module.eval()

    @classmethod
    def load(clz, dir_path: str, device: str = None) -> "Peptideprotonet":
        """
        Instantiate a Peptideprotonet model from a pretrained model.

        Parameters
        ----------

        dir_path
            Path to pretrained model.

        device
            Device to load the model on.

        Returns
        -------
            Model with pretrained weights.

        Example
        -------
        >>> import pipp
        >>> model = pipp.Peptideprotonet.load('path/to/model.pt')
        """

        return Peptideprotonet(device=device, dir_path=dir_path)

    def get_latent_representations(self, x: pd.DataFrame) -> np.ndarray:
        """
        Get the latent representation of the data.

        Parameters
        ----------
        x
            Dataframe with the columns: ['Charge','Mass', 'm/z', 'Retention time', 'Retention length', 'Ion mobility index', 'Ion mobility length', 'Number of isotopic peaks']

        Returns
        -------
            Embeddings of the data.
        """

        features = [
            "Charge",
            "Mass",
            "m/z",
            "Retention time",
            "Retention length",
            "Ion mobility index",
            "Ion mobility length",
            "Number of isotopic peaks",
        ]

        x = x[features]

        x = StandardScaler().fit_transform(x.to_numpy())
        x = torch.from_numpy(x).float().to(self.device)
        z = self.module(x)

        latent = z.cpu().detach().numpy()

        return latent

    def propagate(
        self,
        ms: pd.DataFrame,
        msms: pd.DataFrame,
        k_neighbours=5,
        use_anchors=True,
        verbose=True,
    ) -> Tuple[np.ndarray, np.ndarray]:
        """
        Propagate the identities/labels from the support set to the query set.

        Parameters
        ----------
        ms
            Query set with the columns: ['Charge', 'Mass', 'm/z', 'Retention time', 'Retention length', 'Ion mobility index', 'Ion mobility length', 'Number of isotopic peaks']

        msms
            Support set with the columns: ['PrecursorID', 'Charge', 'Mass', 'm/z', 'Retention time', 'Retention length', 'Ion mobility index', 'Ion mobility length', 'Number of isotopic peaks']

        k_neighbours
            Number of neighbours to consider when computing identities and confidence.

        verbose
            Whether to print progress.

        Returns
        -------
            Predicted identities and confidence.

        Example
        -------
        >>> import pipp
        >>> model = pipp.Peptideprotonet.load('path/to/model.pt')
        >>> ms = pd.read_csv('path/to/ms.csv')
        >>> msms = pd.read_csv('path/to/msms.csv')
        >>> identities, confidence = model.propagate(ms, msms)
        """

        prototypes = self._compute_prototypes(msms, verbose=verbose)

        identities, confidence = self._propagate_using_prototypes(
            ms,
            prototypes,
            k_neighbours=k_neighbours,
            use_anchors=use_anchors,
            verbose=verbose,
        )

        return identities, confidence

    def _propagate_using_prototypes(
        self,
        ms: pd.DataFrame,
        prototypes: Dict[str, np.ndarray],
        k_neighbours=5,
        distance_metric="euclidean",
        use_anchors=True,
        verbose=True,
    ) -> Tuple[np.ndarray, np.ndarray]:
        """
        Helper function to propagate identities using prototypes.

        Parameters
        ----------
        MS
            Query set with the columns: ['charge', 'mass', 'm/z', 'retention_time', 'retention_length', 'ion_mobility_index', 'ion_mobility_length', 'num_isotopic_peaks']

        prototypes
            Prototypes with the columns: ['precursor_id', 'charge', 'embedding']

        k_neighbours
            Number of neighbours to consider when computing identities and confidence.

        distance_metric
            Distance metric to use when computing neighbours.

        use_anchors
            Whether to compute a relative representation.

        verbose
            Whether to print progress.

        Returns
        -------
            Predicted identities and confidence.
        """

        query_embeddings = self.get_latent_representations(ms[self._features])
        query_charges = ms["Charge"].values

        prototype_embeddings = prototypes["Embedding"]
        prototype_charges = prototypes["Charge"]

        if use_anchors:
            # normalize embeddings
            means = np.mean(query_embeddings, axis=0)
            query_embeddings -= means
            prototype_embeddings -= means

            anchors = self._select_anchors(prototype_embeddings)

            prototype_representation = self._compute_relative_representations(
                prototype_embeddings, anchors
            )
            query_representation = self._compute_relative_representations(
                query_embeddings, anchors
            )

            # recover original embeddings - keep in-place to save memory
            query_embeddings += means
            prototype_embeddings += means

        else:
            prototype_representation = prototype_embeddings
            query_representation = query_embeddings

        knn_index = NNDescent(
            prototype_representation, metric=distance_metric, n_jobs=-1
        )

        if verbose:
            print(f"computing {k_neighbours}-nearest neighbour prototypes...")

        neighbours, distances = knn_index.query(query_representation, k=k_neighbours)

        neighbours_weights = self._compute_weights(distances)
        neighbours_charges = np.array(
            [prototype_charges[q_neighbours] for q_neighbours in neighbours]
        )

        if verbose:
            print("computing confidence and selecting identities...")

        identities_args, confidence = self._compute_prediction_with_charge_filter(
            query_charges, neighbours_weights, neighbours_charges
        )

        identities_ids = neighbours[
            np.arange(identities_args.shape[0]), identities_args
        ]
        identities = prototypes["PrecursorID"][identities_ids]

        return identities, confidence

    def _select_anchors(
        self, latent_embeddings: np.ndarray, n_anchors=80
    ) -> np.ndarray:
        """
        Select anchors from the latent embeddings using uniform sampling.

        Parameters
        ----------
        latent_embeddings
            Latent embeddings to consider when selecting anchors.

        n_anchors
            Number of anchors to select.

        Returns
        -------
            Anchors.
        """

        anchors_idx = np.random.choice(
            latent_embeddings.shape[0], size=n_anchors, replace=False
        )
        anchors = latent_embeddings[anchors_idx]

        return anchors.copy()

    def _compute_relative_representations(
        self, xs: np.ndarray, anchors: np.ndarray
    ) -> np.ndarray:
        """
        Helper function to compute relative representations.

        Parameters
        ----------
        xs
            Embeddings.

        anchors
            Anchors.

        Returns
        -------
            Relative representations.
        """

        assert (
            xs.shape[1] == anchors.shape[1]
        ), "xs and anchors must have the same number of features"

        # use cosine-simularity to compute relative representations
        anchors_norm = np.linalg.norm(anchors, axis=1)
        xs_norm = np.linalg.norm(xs, axis=1)
        cosine_simularity = np.dot(anchors, xs.T) / np.outer(anchors_norm, xs_norm)
        relative_representation = cosine_simularity.T

        return relative_representation

    def _compute_prototypes(
        self, msms: pd.DataFrame, verbose=False
    ) -> Dict[str, np.ndarray]:
        """
        Helper function to compute prototypes.

        Parameters
        ----------
        msms
            Support set with the columns: ['PrecursorID', 'Charge', 'Mass', 'm/z', 'Retention time', 'Retention length', 'Ion mobility index', 'Ion mobility length', 'Number of isotopic peaks']

        verbose
            Whether to print progress.

        Returns
        -------
            Prototypes with the columns: ['PrecursorID', 'Charge', 'Embedding']
        """

        if verbose:
            print("computing prototypes...")

        support_embeddings = self.get_latent_representations(msms[self._features])

        prototypes = []  # list of (precursor_id, charge, embedding)
        precursor_groups = msms.groupby(["PrecursorID"])

        for group in precursor_groups:
            (precursor_id,) = group[0]
            locs = group[1].index
            charge = msms.loc[locs[0], "Charge"]
            ilocs = msms.index.get_indexer(locs)
            prototypes.append(
                (precursor_id, charge, np.mean(support_embeddings[ilocs], axis=0))
            )

        precursor_ids, charges, embeddings = zip(*prototypes)

        precursor_ids = np.array(precursor_ids)
        charges = np.array(charges)
        embeddings = np.array(embeddings)

        prototypes = {
            "PrecursorID": precursor_ids,
            "Charge": charges,
            "Embedding": embeddings,
        }

        return prototypes

    def _compute_weights(self, distances: np.ndarray) -> np.ndarray:
        """
        Helper function to compute weights from distances.

        Parameters
        ----------
        distances
            Distances between query and support set.

        Returns
        -------
            Weights for each neighbour.
        """

        stds = np.mean(distances, axis=1)
        stds = stds**2
        stds = stds.reshape(-1, 1)
        distances_tilda = np.exp(-np.true_divide(distances**2, stds))
        return distances_tilda

        """
        # convert distances to affinities
        stds = np.mean(distances, axis=1)
        stds = (stds) ** 2
        stds = stds.reshape(-1, 1)
        distances_tilda = np.exp(-np.true_divide(distances ** 2, stds))
        return distances_tilda
#         stds = np.std(distances, axis=1)
#         stds = (2.0 / stds) ** 2
#         stds = stds.reshape(-1, 1)
#         distances_tilda = np.exp(-np.true_divide(distances, stds))
#         return distances_tilda
#         return 1.0-distances # cosine similarity


        # @NOTE: handle division-by-0, by setting the output "weight" to 0 instead of nan.
        # weights = distances_tilda / np.sum(distances_tilda, axis=1, keepdims=True)
#         weights = np.divide(
#             distances_tilda,
#             np.sum(distances_tilda, axis=1, keepdims=True),
#             out=np.zeros_like(distances_tilda),
#             where=distances_tilda != 0,
#         )
#         weights = softmax(distances, axis=1)

#         return weights

<<<<<<< HEAD
=======
        return weights
        """
>>>>>>> e0b935a7

    def _compute_prediction_with_charge_filter(
        self,
        query_charges: np.ndarray,
        neighbours_weights: np.ndarray,
        neighbours_charges: np.ndarray,
    ) -> Tuple[np.ndarray, np.ndarray]:
        """
        Helper function to compute predictions with charge filter.

        Parameters
        ----------
        query_charges
            Charges of the query set.

        neighbours_weights
            Weights of the neighbours.

        neighbours_charges
            Charges of the neighbours.

        Returns
        -------
            Predictions and confidence.
        """

        filtered_weights = neighbours_weights * (
            neighbours_charges == query_charges.reshape(-1, 1)
        )

<<<<<<< HEAD
            ps = query_weights * (query_charge == nb_charges)
            probs = ps

            # @NOTE: handle division-by-0, by setting the output "weight" to 0 instead of nan.
            # probs = ps / np.sum(ps)
#             probs = np.divide(ps, np.sum(ps), out=np.zeros_like(ps), where=ps != 0)
=======
        denominator = np.sum(filtered_weights, axis=1).reshape(-1, 1)
        denominator[denominator == 0] = 1

        # normalize confidences based on charges between neighbour and query matching
        probs = filtered_weights / denominator
>>>>>>> e0b935a7

        predictions = np.argmax(probs, axis=1)
        confidence = np.max(probs, axis=1)

        return predictions, confidence<|MERGE_RESOLUTION|>--- conflicted
+++ resolved
@@ -403,11 +403,10 @@
 
 #         return weights
 
-<<<<<<< HEAD
-=======
+
         return weights
         """
->>>>>>> e0b935a7
+
 
     def _compute_prediction_with_charge_filter(
         self,
@@ -438,22 +437,15 @@
             neighbours_charges == query_charges.reshape(-1, 1)
         )
 
-<<<<<<< HEAD
-            ps = query_weights * (query_charge == nb_charges)
-            probs = ps
-
-            # @NOTE: handle division-by-0, by setting the output "weight" to 0 instead of nan.
-            # probs = ps / np.sum(ps)
-#             probs = np.divide(ps, np.sum(ps), out=np.zeros_like(ps), where=ps != 0)
-=======
         denominator = np.sum(filtered_weights, axis=1).reshape(-1, 1)
         denominator[denominator == 0] = 1
 
+
         # normalize confidences based on charges between neighbour and query matching
         probs = filtered_weights / denominator
->>>>>>> e0b935a7
 
         predictions = np.argmax(probs, axis=1)
         confidence = np.max(probs, axis=1)
 
+
         return predictions, confidence